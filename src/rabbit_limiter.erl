--- conflicted
+++ resolved
@@ -45,11 +45,7 @@
 
 -type(maybe_pid() :: pid() | 'undefined').
 
-<<<<<<< HEAD
--spec(start_link/2 :: (pid(), non_neg_integer()) -> {'ok', pid()}).
-=======
 -spec(start_link/2 :: (pid(), non_neg_integer()) -> rabbit_types:ok(pid())).
->>>>>>> 2efd9f8a
 -spec(shutdown/1 :: (maybe_pid()) -> 'ok').
 -spec(limit/2 :: (maybe_pid(), non_neg_integer()) -> 'ok' | 'stopped').
 -spec(can_send/3 :: (maybe_pid(), pid(), boolean()) -> boolean()).
