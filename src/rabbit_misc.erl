%%   The contents of this file are subject to the Mozilla Public License
%%   Version 1.1 (the "License"); you may not use this file except in
%%   compliance with the License. You may obtain a copy of the License at
%%   http://www.mozilla.org/MPL/
%%
%%   Software distributed under the License is distributed on an "AS IS"
%%   basis, WITHOUT WARRANTY OF ANY KIND, either express or implied. See the
%%   License for the specific language governing rights and limitations
%%   under the License.
%%
%%   The Original Code is RabbitMQ.
%%
%%   The Initial Developers of the Original Code are LShift Ltd,
%%   Cohesive Financial Technologies LLC, and Rabbit Technologies Ltd.
%%
%%   Portions created before 22-Nov-2008 00:00:00 GMT by LShift Ltd,
%%   Cohesive Financial Technologies LLC, or Rabbit Technologies Ltd
%%   are Copyright (C) 2007-2008 LShift Ltd, Cohesive Financial
%%   Technologies LLC, and Rabbit Technologies Ltd.
%%
%%   Portions created by LShift Ltd are Copyright (C) 2007-2009 LShift
%%   Ltd. Portions created by Cohesive Financial Technologies LLC are
%%   Copyright (C) 2007-2009 Cohesive Financial Technologies
%%   LLC. Portions created by Rabbit Technologies Ltd are Copyright
%%   (C) 2007-2009 Rabbit Technologies Ltd.
%%
%%   All Rights Reserved.
%%
%%   Contributor(s): ______________________________________.
%%

-module(rabbit_misc).
-include("rabbit.hrl").
-include("rabbit_framing.hrl").
-include_lib("kernel/include/file.hrl").

-export([method_record_type/1, polite_pause/0, polite_pause/1]).
-export([die/1, frame_error/2, protocol_error/3, protocol_error/4]).
-export([not_found/1]).
-export([get_config/1, get_config/2, set_config/2]).
-export([dirty_read/1]).
-export([r/3, r/2, r_arg/4, rs/1]).
<<<<<<< HEAD
-export([enable_cover/1, report_cover/0]).
=======
-export([enable_cover/0, report_cover/0]).
-export([enable_cover/1, report_cover/1]).
>>>>>>> 345d4d0c
-export([throw_on_error/2, with_exit_handler/2, filter_exit_map/2]).
-export([with_user/2, with_vhost/2, with_user_and_vhost/3]).
-export([execute_mnesia_transaction/1]).
-export([ensure_ok/2]).
-export([localnode/1, tcp_name/3]).
-export([intersperse/2, upmap/2, map_in_order/2]).
-export([table_foreach/2]).
-export([dirty_read_all/1, dirty_foreach_key/2, dirty_dump_log/1]).
-export([append_file/2, ensure_parent_dirs_exist/1]).
-export([format_stderr/2]).
-export([start_applications/1, stop_applications/1]).

-import(mnesia).
-import(lists).
-import(cover).
-import(disk_log).

%%----------------------------------------------------------------------------

-ifdef(use_specs).

-include_lib("kernel/include/inet.hrl").

-spec(method_record_type/1 :: (tuple()) -> atom()).
-spec(polite_pause/0 :: () -> 'done').
-spec(polite_pause/1 :: (non_neg_integer()) -> 'done').
-spec(die/1 :: (atom()) -> no_return()).
-spec(frame_error/2 :: (atom(), binary()) -> no_return()).
-spec(protocol_error/3 ::
      (atom() | amqp_error(), string(), [any()]) -> no_return()).
-spec(protocol_error/4 ::
      (atom() | amqp_error(), string(), [any()], atom()) -> no_return()).
-spec(not_found/1 :: (r(atom())) -> no_return()).
-spec(get_config/1 :: (atom()) -> {'ok', any()} | not_found()).
-spec(get_config/2 :: (atom(), A) -> A).
-spec(set_config/2 :: (atom(), any()) -> 'ok').
-spec(dirty_read/1 :: ({atom(), any()}) -> {'ok', any()} | not_found()).
-spec(r/3 :: (vhost() | r(atom()), K, resource_name()) ->
             r(K) when is_subtype(K, atom())).
-spec(r/2 :: (vhost(), K) -> #resource{virtual_host :: vhost(),
                                       kind         :: K,
                                       name         :: '_'}
                                 when is_subtype(K, atom())).
-spec(r_arg/4 :: (vhost() | r(atom()), K, amqp_table(), binary()) ->
             undefined | r(K)  when is_subtype(K, atom())).
-spec(rs/1 :: (r(atom())) -> string()).
-spec(enable_cover/1 :: () -> 'ok' | {'error', any()}).
-spec(report_cover/0 :: () -> 'ok').
-spec(enable_cover/1 :: (string()) -> 'ok' | {'error', any()}).
-spec(report_cover/1 :: (string()) -> 'ok').
-spec(throw_on_error/2 ::
      (atom(), thunk({error, any()} | {ok, A} | A)) -> A). 
-spec(with_exit_handler/2 :: (thunk(A), thunk(A)) -> A).
-spec(filter_exit_map/2 :: (fun ((A) -> B), [A]) -> [B]).
-spec(with_user/2 :: (username(), thunk(A)) -> A).
-spec(with_vhost/2 :: (vhost(), thunk(A)) -> A).
-spec(with_user_and_vhost/3 :: (username(), vhost(), thunk(A)) -> A).
-spec(execute_mnesia_transaction/1 :: (thunk(A)) -> A).
-spec(ensure_ok/2 :: ('ok' | {'error', any()}, atom()) -> 'ok').
-spec(localnode/1 :: (atom()) -> erlang_node()).
-spec(tcp_name/3 :: (atom(), ip_address(), ip_port()) -> atom()).
-spec(intersperse/2 :: (A, [A]) -> [A]).
-spec(upmap/2 :: (fun ((A) -> B), [A]) -> [B]).
-spec(map_in_order/2 :: (fun ((A) -> B), [A]) -> [B]).
-spec(table_foreach/2 :: (fun ((any()) -> any()), atom()) -> 'ok').
-spec(dirty_read_all/1 :: (atom()) -> [any()]).
-spec(dirty_foreach_key/2 :: (fun ((any()) -> any()), atom()) ->
             'ok' | 'aborted').
-spec(dirty_dump_log/1 :: (string()) -> 'ok' | {'error', any()}).
-spec(append_file/2 :: (string(), string()) -> 'ok' | {'error', any()}).
-spec(ensure_parent_dirs_exist/1 :: (string()) -> 'ok').
-spec(format_stderr/2 :: (string(), [any()]) -> 'ok').
-spec(start_applications/1 :: ([atom()]) -> 'ok').
-spec(stop_applications/1 :: ([atom()]) -> 'ok').

-endif.

%%----------------------------------------------------------------------------

method_record_type(Record) ->
    element(1, Record).

polite_pause() ->
    polite_pause(3000).

polite_pause(N) ->
    receive
    after N -> done
    end.

die(Error) ->
    protocol_error(Error, "~w", [Error]).

frame_error(MethodName, BinaryFields) ->
    protocol_error(frame_error, "cannot decode ~w",
                   [BinaryFields], MethodName).

protocol_error(Error, Explanation, Params) ->
    protocol_error(Error, Explanation, Params, none).

protocol_error(Error, Explanation, Params, Method) ->
    CompleteExplanation = lists:flatten(io_lib:format(Explanation, Params)),
    exit({amqp, Error, CompleteExplanation, Method}).

not_found(R) -> protocol_error(not_found, "no ~s", [rs(R)]).

get_config(Key) ->
    case dirty_read({rabbit_config, Key}) of
        {ok, {rabbit_config, Key, V}} -> {ok, V};
        Other -> Other
    end.

get_config(Key, DefaultValue) ->
    case get_config(Key) of
        {ok, V} -> V;
        {error, not_found} -> DefaultValue
    end.

set_config(Key, Value) ->
    ok = mnesia:dirty_write({rabbit_config, Key, Value}).

dirty_read(ReadSpec) ->
    case mnesia:dirty_read(ReadSpec) of
        [Result] -> {ok, Result};
        []       -> {error, not_found}
    end.

r(#resource{virtual_host = VHostPath}, Kind, Name)
  when is_binary(Name) ->
    #resource{virtual_host = VHostPath, kind = Kind, name = Name};
r(VHostPath, Kind, Name) when is_binary(Name) andalso is_binary(VHostPath) ->
    #resource{virtual_host = VHostPath, kind = Kind, name = Name}.

r(VHostPath, Kind) when is_binary(VHostPath) ->
    #resource{virtual_host = VHostPath, kind = Kind, name = '_'}.

r_arg(#resource{virtual_host = VHostPath}, Kind, Table, Key) ->
    r_arg(VHostPath, Kind, Table, Key);
r_arg(VHostPath, Kind, Table, Key) ->
    case lists:keysearch(Key, 1, Table) of
        {value, {_, longstr, NameBin}} -> r(VHostPath, Kind, NameBin);
        false                          -> undefined
    end.

rs(#resource{virtual_host = VHostPath, kind = Kind, name = Name}) ->
    lists:flatten(io_lib:format("~s '~s' in vhost '~s'",
                                [Kind, Name, VHostPath])).

<<<<<<< HEAD


enable_cover(Dirs) ->
    Results = lists:map(fun cover:compile_beam_directory/1, Dirs),
    case lists:filter(fun(X) -> X /= [] end, Results) of
        [{error, Reason} | _] -> {error, Reason};
=======
enable_cover() ->
    enable_cover(".").

enable_cover([Root]) when is_atom(Root) ->
    enable_cover(atom_to_list(Root));
enable_cover(Root) ->
    case cover:compile_beam_directory(filename:join(Root, "ebin")) of
        {error,Reason} -> {error,Reason};
>>>>>>> 345d4d0c
        _ -> ok
    end.

report_cover() ->
    report_cover(".").

report_cover([Root]) when is_atom(Root) ->
    report_cover(atom_to_list(Root));
report_cover(Root) ->
    Dir = filename:join(Root, "cover"),
    ok = filelib:ensure_dir(filename:join(Dir,"junk")),
    lists:foreach(fun(F) -> file:delete(F) end,
                  filelib:wildcard(filename:join(Dir, "*.html"))),
    {ok, SummaryFile} = file:open(filename:join(Dir, "summary.txt"), [write]),
    {CT, NCT} =
        lists:foldl(
          fun(M,{CovTot, NotCovTot}) ->
                  {ok, {M, {Cov, NotCov}}} = cover:analyze(M, module),
                  ok = report_coverage_percentage(SummaryFile,
                                                  Cov, NotCov, M),
                  {ok,_} = cover:analyze_to_file(
                             M,
                             filename:join(Dir, atom_to_list(M) ++ ".html"),
                             [html]),
                  {CovTot+Cov, NotCovTot+NotCov}
          end,
          {0, 0},
          lists:sort(cover:modules())),
    ok = report_coverage_percentage(SummaryFile, CT, NCT, 'TOTAL'),
    ok = file:close(SummaryFile),
    ok.

report_coverage_percentage(File, Cov, NotCov, Mod) ->
    io:fwrite(File, "~6.2f ~p~n",
              [if
                   Cov+NotCov > 0 -> 100.0*Cov/(Cov+NotCov);
                   true -> 100.0
               end,
               Mod]).

throw_on_error(E, Thunk) ->
    case Thunk() of
        {error, Reason} -> throw({E, Reason});
        {ok, Res}       -> Res;
        Res             -> Res
    end.

with_exit_handler(Handler, Thunk) ->
    try
        Thunk()
    catch
        exit:{R, _} when R =:= noproc; R =:= normal; R =:= shutdown ->
            Handler()
    end.

filter_exit_map(F, L) ->
    Ref = make_ref(),
    lists:filter(fun (R) -> R =/= Ref end,
                 [with_exit_handler(
                    fun () -> Ref end,
                    fun () -> F(I) end) || I <- L]).

with_user(Username, Thunk) ->
    fun () ->
            case mnesia:read({rabbit_user, Username}) of
                [] ->
                    mnesia:abort({no_such_user, Username});
                [_U] ->
                    Thunk()
            end
    end.

with_vhost(VHostPath, Thunk) ->
    fun () ->
            case mnesia:read({rabbit_vhost, VHostPath}) of
                [] ->
                    mnesia:abort({no_such_vhost, VHostPath});
                [_V] ->
                    Thunk()
            end
    end.

with_user_and_vhost(Username, VHostPath, Thunk) ->
    with_user(Username, with_vhost(VHostPath, Thunk)).


execute_mnesia_transaction(TxFun) ->
    %% Making this a sync_transaction allows us to use dirty_read
    %% elsewhere and get a consistent result even when that read
    %% executes on a different node.
    case mnesia:sync_transaction(TxFun) of
        {atomic,  Result} -> Result;
        {aborted, Reason} -> throw({error, Reason})
    end.

ensure_ok(ok, _) -> ok;
ensure_ok({error, Reason}, ErrorTag) -> throw({error, {ErrorTag, Reason}}).

localnode(Name) ->
    %% This is horrible, but there doesn't seem to be a way to split a
    %% nodename into its constituent parts.
    list_to_atom(lists:append(atom_to_list(Name),
                              lists:dropwhile(fun (E) -> E =/= $@ end,
                                              atom_to_list(node())))).

tcp_name(Prefix, IPAddress, Port)
  when is_atom(Prefix) andalso is_number(Port) ->
    list_to_atom(
      lists:flatten(
        io_lib:format("~w_~s:~w",
                      [Prefix, inet_parse:ntoa(IPAddress), Port]))).

intersperse(_, []) -> [];
intersperse(_, [E]) -> [E];
intersperse(Sep, [E|T]) -> [E, Sep | intersperse(Sep, T)].

%% This is a modified version of Luke Gorrie's pmap -
%% http://lukego.livejournal.com/6753.html - that doesn't care about
%% the order in which results are received.
upmap(F, L) ->
    Parent = self(),
    Ref = make_ref(),
    [receive {Ref, Result} -> Result end
     || _ <- [spawn(fun() -> Parent ! {Ref, F(X)} end) || X <- L]].

map_in_order(F, L) ->
    lists:reverse(
      lists:foldl(fun (E, Acc) -> [F(E) | Acc] end, [], L)).

%% For each entry in a table, execute a function in a transaction.
%% This is often far more efficient than wrapping a tx around the lot.
%%
%% We ignore entries that have been modified or removed.
table_foreach(F, TableName) ->
    lists:foreach(
      fun (E) -> execute_mnesia_transaction(
                   fun () -> case mnesia:match_object(TableName, E, read) of
                                 [] -> ok;
                                 _  -> F(E)
                             end
                   end)
      end, dirty_read_all(TableName)),
    ok.

dirty_read_all(TableName) ->
    mnesia:dirty_select(TableName, [{'$1',[],['$1']}]).

dirty_foreach_key(F, TableName) ->
    dirty_foreach_key1(F, TableName, mnesia:dirty_first(TableName)).

dirty_foreach_key1(_F, _TableName, '$end_of_table') ->
    ok;
dirty_foreach_key1(F, TableName, K) ->
    case catch mnesia:dirty_next(TableName, K) of
        {'EXIT', _} ->
            aborted;
        NextKey ->
            F(K),
            dirty_foreach_key1(F, TableName, NextKey)
    end.

dirty_dump_log(FileName) ->
    {ok, LH} = disk_log:open([{name, dirty_dump_log}, {mode, read_only}, {file, FileName}]),
    dirty_dump_log1(LH, disk_log:chunk(LH, start)),
    disk_log:close(LH).

dirty_dump_log1(_LH, eof) ->
    io:format("Done.~n");
dirty_dump_log1(LH, {K, Terms}) ->
    io:format("Chunk: ~p~n", [Terms]),
    dirty_dump_log1(LH, disk_log:chunk(LH, K));
dirty_dump_log1(LH, {K, Terms, BadBytes}) ->
    io:format("Bad Chunk, ~p: ~p~n", [BadBytes, Terms]),
    dirty_dump_log1(LH, disk_log:chunk(LH, K)).


append_file(File, Suffix) ->
    case file:read_file_info(File) of
        {ok, FInfo}     -> append_file(File, FInfo#file_info.size, Suffix);
        {error, enoent} -> append_file(File, 0, Suffix);
        Error           -> Error
    end.

append_file(_, _, "") ->
    ok;
append_file(File, 0, Suffix) ->
    case file:open([File, Suffix], [append]) of
        {ok, Fd} -> file:close(Fd);
        Error    -> Error
    end;
append_file(File, _, Suffix) ->
    case file:read_file(File) of
        {ok, Data} -> file:write_file([File, Suffix], Data, [append]);
        Error      -> Error
    end.

ensure_parent_dirs_exist(Filename) ->
    case filelib:ensure_dir(Filename) of
        ok              -> ok;
        {error, Reason} -> 
            throw({error, {cannot_create_parent_dirs, Filename, Reason}})
    end.

format_stderr(Fmt, Args) ->
    case os:type() of
        {unix, _} ->
            Port = open_port({fd, 0, 2}, [out]),
            port_command(Port, io_lib:format(Fmt, Args)),
            port_close(Port);
        {win32, _} ->
            %% stderr on Windows is buffered and I can't figure out a
            %% way to trigger a fflush(stderr) in Erlang. So rather
            %% than risk losing output we write to stdout instead,
            %% which appears to be unbuffered.
            io:format(Fmt, Args)
    end,
    ok.

manage_applications(Iterate, Do, Undo, SkipError, ErrorTag, Apps) ->
    Iterate(fun (App, Acc) ->
                    case Do(App) of
                        ok -> [App | Acc];
                        {error, {SkipError, _}} -> Acc;
                        {error, Reason} ->
                            lists:foreach(Undo, Acc),
                            throw({error, {ErrorTag, App, Reason}})
                    end
            end, [], Apps),
    ok.

start_applications(Apps) ->
    manage_applications(fun lists:foldl/3,
                        fun application:start/1,
                        fun application:stop/1,
                        already_started,
                        cannot_start_application,
                        Apps).

stop_applications(Apps) ->
    manage_applications(fun lists:foldr/3,
                        fun application:stop/1,
                        fun application:start/1,
                        not_started,
                        cannot_stop_application,
                        Apps).
<|MERGE_RESOLUTION|>--- conflicted
+++ resolved
@@ -40,12 +40,8 @@
 -export([get_config/1, get_config/2, set_config/2]).
 -export([dirty_read/1]).
 -export([r/3, r/2, r_arg/4, rs/1]).
-<<<<<<< HEAD
--export([enable_cover/1, report_cover/0]).
-=======
 -export([enable_cover/0, report_cover/0]).
 -export([enable_cover/1, report_cover/1]).
->>>>>>> 345d4d0c
 -export([throw_on_error/2, with_exit_handler/2, filter_exit_map/2]).
 -export([with_user/2, with_vhost/2, with_user_and_vhost/3]).
 -export([execute_mnesia_transaction/1]).
@@ -92,7 +88,7 @@
 -spec(r_arg/4 :: (vhost() | r(atom()), K, amqp_table(), binary()) ->
              undefined | r(K)  when is_subtype(K, atom())).
 -spec(rs/1 :: (r(atom())) -> string()).
--spec(enable_cover/1 :: () -> 'ok' | {'error', any()}).
+-spec(enable_cover/0 :: () -> 'ok' | {'error', any()}).
 -spec(report_cover/0 :: () -> 'ok').
 -spec(enable_cover/1 :: (string()) -> 'ok' | {'error', any()}).
 -spec(report_cover/1 :: (string()) -> 'ok').
@@ -194,14 +190,6 @@
     lists:flatten(io_lib:format("~s '~s' in vhost '~s'",
                                 [Kind, Name, VHostPath])).
 
-<<<<<<< HEAD
-
-
-enable_cover(Dirs) ->
-    Results = lists:map(fun cover:compile_beam_directory/1, Dirs),
-    case lists:filter(fun(X) -> X /= [] end, Results) of
-        [{error, Reason} | _] -> {error, Reason};
-=======
 enable_cover() ->
     enable_cover(".").
 
@@ -210,7 +198,6 @@
 enable_cover(Root) ->
     case cover:compile_beam_directory(filename:join(Root, "ebin")) of
         {error,Reason} -> {error,Reason};
->>>>>>> 345d4d0c
         _ -> ok
     end.
 
