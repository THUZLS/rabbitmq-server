%%   The contents of this file are subject to the Mozilla Public License
%%   Version 1.1 (the "License"); you may not use this file except in
%%   compliance with the License. You may obtain a copy of the License at
%%   http://www.mozilla.org/MPL/
%%
%%   Software distributed under the License is distributed on an "AS IS"
%%   basis, WITHOUT WARRANTY OF ANY KIND, either express or implied. See the
%%   License for the specific language governing rights and limitations
%%   under the License.
%%
%%   The Original Code is RabbitMQ.
%%
%%   The Initial Developers of the Original Code are LShift Ltd,
%%   Cohesive Financial Technologies LLC, and Rabbit Technologies Ltd.
%%
%%   Portions created before 22-Nov-2008 00:00:00 GMT by LShift Ltd,
%%   Cohesive Financial Technologies LLC, or Rabbit Technologies Ltd
%%   are Copyright (C) 2007-2008 LShift Ltd, Cohesive Financial
%%   Technologies LLC, and Rabbit Technologies Ltd.
%%
%%   Portions created by LShift Ltd are Copyright (C) 2007-2010 LShift
%%   Ltd. Portions created by Cohesive Financial Technologies LLC are
%%   Copyright (C) 2007-2010 Cohesive Financial Technologies
%%   LLC. Portions created by Rabbit Technologies Ltd are Copyright
%%   (C) 2007-2010 Rabbit Technologies Ltd.
%%
%%   All Rights Reserved.
%%
%%   Contributor(s): ______________________________________.
%%

-module(rabbit_reader).
-include("rabbit_framing.hrl").
-include("rabbit.hrl").

-export([start_link/0, info_keys/0, info/1, info/2, shutdown/2]).

-export([system_continue/3, system_terminate/4, system_code_change/4]).

-export([init/1, mainloop/3]).

-export([server_properties/0]).

-export([analyze_frame/3]).

-import(gen_tcp).
-import(fprof).
-import(inet).
-import(prim_inet).

-define(HANDSHAKE_TIMEOUT, 10).
-define(NORMAL_TIMEOUT, 3).
-define(CLOSING_TIMEOUT, 1).
-define(CHANNEL_TERMINATION_TIMEOUT, 3).
-define(SILENT_CLOSE_DELAY, 3).
-define(FRAME_MAX, 131072). %% set to zero once QPid fix their negotiation

%---------------------------------------------------------------------------

-record(v1, {sock, connection, callback, recv_ref, connection_state,
             queue_collector}).

-define(INFO_KEYS,
        [pid, address, port, peer_address, peer_port,
         recv_oct, recv_cnt, send_oct, send_cnt, send_pend, state, channels,
         protocol, user, vhost, timeout, frame_max, client_properties]).

%% connection lifecycle
%%
%% all state transitions and terminations are marked with *...*
%%
%% The lifecycle begins with: start handshake_timeout timer, *pre-init*
%%
%% all states, unless specified otherwise:
%%   socket error -> *exit*
%%   socket close -> *throw*
%%   writer send failure -> *throw*
%%   forced termination -> *exit*
%%   handshake_timeout -> *throw*
%% pre-init:
%%   receive protocol header -> send connection.start, *starting*
%% starting:
%%   receive connection.start_ok -> send connection.tune, *tuning*
%% tuning:
%%   receive connection.tune_ok -> start heartbeats, *opening*
%% opening:
%%   receive connection.open -> send connection.open_ok, *running*
%% running:
%%   receive connection.close ->
%%     tell channels to terminate gracefully
%%     if no channels then send connection.close_ok, start
%%        terminate_connection timer, *closed*
%%     else *closing*
%%   forced termination
%%   -> wait for channels to terminate forcefully, start
%%      terminate_connection timer, send close, *exit*
%%   channel exit with hard error
%%   -> log error, wait for channels to terminate forcefully, start
%%      terminate_connection timer, send close, *closed*
%%   channel exit with soft error
%%   -> log error, mark channel as closing, *running*
%%   handshake_timeout -> ignore, *running*
%%   heartbeat timeout -> *throw*
%% closing:
%%   socket close -> *terminate*
%%   receive connection.close -> send connection.close_ok,
%%     *closing*
%%   receive frame -> ignore, *closing*
%%   handshake_timeout -> ignore, *closing*
%%   heartbeat timeout -> *throw*
%%   channel exit with hard error
%%   -> log error, wait for channels to terminate forcefully, start
%%      terminate_connection timer, send close, *closed*
%%   channel exit with soft error
%%   -> log error, mark channel as closing
%%      if last channel to exit then send connection.close_ok,
%%         start terminate_connection timer, *closed*
%%      else *closing*
%%   channel exits normally
%%   -> if last channel to exit then send connection.close_ok,
%%      start terminate_connection timer, *closed*
%% closed:
%%   socket close -> *terminate*
%%   receive connection.close -> send connection.close_ok,
%%     *closed*
%%   receive connection.close_ok -> self() ! terminate_connection,
%%     *closed*
%%   receive frame -> ignore, *closed*
%%   terminate_connection timeout -> *terminate*
%%   handshake_timeout -> ignore, *closed*
%%   heartbeat timeout -> *throw*
%%   channel exit -> log error, *closed*
%%
%%
%% TODO: refactor the code so that the above is obvious

%%----------------------------------------------------------------------------

-ifdef(use_specs).

-spec(info_keys/0 :: () -> [rabbit_types:info_key()]).
-spec(info/1 :: (pid()) -> [rabbit_types:info()]).
-spec(info/2 :: (pid(), [rabbit_types:info_key()]) -> [rabbit_types:info()]).
-spec(shutdown/2 :: (pid(), string()) -> 'ok').
-spec(server_properties/0 :: () -> rabbit_framing:amqp_table()).

-endif.

%%--------------------------------------------------------------------------

start_link() ->
    {ok, proc_lib:spawn_link(?MODULE, init, [self()])}.

shutdown(Pid, Explanation) ->
    gen_server:call(Pid, {shutdown, Explanation}, infinity).

init(Parent) ->
    Deb = sys:debug_options([]),
    receive
        {go, Sock, SockTransform} ->
            start_connection(Parent, Deb, Sock, SockTransform)
    end.

system_continue(Parent, Deb, State) ->
    ?MODULE:mainloop(Parent, Deb, State).

system_terminate(Reason, _Parent, _Deb, _State) ->
    exit(Reason).

system_code_change(Misc, _Module, _OldVsn, _Extra) ->
    {ok, Misc}.

info_keys() -> ?INFO_KEYS.

info(Pid) ->
    gen_server:call(Pid, info, infinity).

info(Pid, Items) ->
    case gen_server:call(Pid, {info, Items}, infinity) of
        {ok, Res}      -> Res;
        {error, Error} -> throw(Error)
    end.

setup_profiling() ->
    Value = rabbit_misc:get_config(profiling_enabled, false),
    case Value of
        once ->
            rabbit_log:info("Enabling profiling for this connection, "
                            "and disabling for subsequent.~n"),
            rabbit_misc:set_config(profiling_enabled, false),
            fprof:trace(start);
        true ->
            rabbit_log:info("Enabling profiling for this connection.~n"),
            fprof:trace(start);
        false ->
            ok
    end,
    Value.

teardown_profiling(Value) ->
    case Value of
        false ->
            ok;
        _ ->
            rabbit_log:info("Completing profiling for this connection.~n"),
            fprof:trace(stop),
            fprof:profile(),
            fprof:analyse([{dest, []}, {cols, 100}])
    end.

server_properties() ->
    {ok, Product} = application:get_key(rabbit, id),
    {ok, Version} = application:get_key(rabbit, vsn),
    [{list_to_binary(K), longstr, list_to_binary(V)} ||
        {K, V} <- [{"product",     Product},
                   {"version",     Version},
                   {"platform",    "Erlang/OTP"},
                   {"copyright",   ?COPYRIGHT_MESSAGE},
                   {"information", ?INFORMATION_MESSAGE}]].

inet_op(F) -> rabbit_misc:throw_on_error(inet_error, F).

socket_op(Sock, Fun) ->
    case Fun(Sock) of
        {ok, Res}       -> Res;
        {error, Reason} -> rabbit_log:error("error on TCP connection ~p:~p~n",
                                            [self(), Reason]),
                           rabbit_log:info("closing TCP connection ~p~n",
                                           [self()]),
                           exit(normal)
    end.

start_connection(Parent, Deb, Sock, SockTransform) ->
    process_flag(trap_exit, true),
    {PeerAddress, PeerPort} = socket_op(Sock, fun rabbit_net:peername/1),
    PeerAddressS = inet_parse:ntoa(PeerAddress),
    rabbit_log:info("starting TCP connection ~p from ~s:~p~n",
                    [self(), PeerAddressS, PeerPort]),
    ClientSock = socket_op(Sock, SockTransform),
    erlang:send_after(?HANDSHAKE_TIMEOUT * 1000, self(),
                      handshake_timeout),
    ProfilingValue = setup_profiling(),
    {ok, Collector} = rabbit_queue_collector:start_link(),
    try
        mainloop(Parent, Deb, switch_callback(
                                #v1{sock = ClientSock,
                                    connection = #connection{
                                      user = none,
                                      timeout_sec = ?HANDSHAKE_TIMEOUT,
                                      frame_max = ?FRAME_MIN_SIZE,
                                      vhost = none,
                                      client_properties = none,
                                      protocol = none},
                                    callback = uninitialized_callback,
                                    recv_ref = none,
                                    connection_state = pre_init,
                                    queue_collector = Collector},
                                handshake, 8))
    catch
        Ex -> (if Ex == connection_closed_abruptly ->
                       fun rabbit_log:warning/2;
                  true ->
                       fun rabbit_log:error/2
               end)("exception on TCP connection ~p from ~s:~p~n~p~n",
                    [self(), PeerAddressS, PeerPort, Ex])
    after
        rabbit_log:info("closing TCP connection ~p from ~s:~p~n",
                        [self(), PeerAddressS, PeerPort]),
        %% We don't close the socket explicitly. The reader is the
        %% controlling process and hence its termination will close
        %% the socket. Furthermore, gen_tcp:close/1 waits for pending
        %% output to be sent, which results in unnecessary delays.
        %%
        %% gen_tcp:close(ClientSock),
        teardown_profiling(ProfilingValue),
        rabbit_queue_collector:shutdown(Collector),
        rabbit_misc:unlink_and_capture_exit(Collector)
    end,
    done.

mainloop(Parent, Deb, State = #v1{sock= Sock, recv_ref = Ref}) ->
    %%?LOGDEBUG("Reader mainloop: ~p bytes available, need ~p~n", [HaveBytes, WaitUntilNBytes]),
    receive
        {inet_async, Sock, Ref, {ok, Data}} ->
            {State1, Callback1, Length1} =
                handle_input(State#v1.callback, Data,
                             State#v1{recv_ref = none}),
            mainloop(Parent, Deb,
                     switch_callback(State1, Callback1, Length1));
        {inet_async, Sock, Ref, {error, closed}} ->
            if State#v1.connection_state =:= closed ->
                    State;
               true ->
                    throw(connection_closed_abruptly)
            end;
        {inet_async, Sock, Ref, {error, Reason}} ->
            throw({inet_error, Reason});
        {'EXIT', Parent, Reason} ->
            terminate(io_lib:format("broker forced connection closure "
                                    "with reason '~w'", [Reason]), State),
            %% this is what we are expected to do according to
            %% http://www.erlang.org/doc/man/sys.html
            %%
            %% If we wanted to be *really* nice we should wait for a
            %% while for clients to close the socket at their end,
            %% just as we do in the ordinary error case. However,
            %% since this termination is initiated by our parent it is
            %% probably more important to exit quickly.
            exit(Reason);
        {channel_exit, _Chan, E = {writer, send_failed, _Error}} ->
            throw(E);
        {channel_exit, Channel, Reason} ->
            mainloop(Parent, Deb, handle_channel_exit(Channel, Reason, State));
        {'EXIT', Pid, Reason} ->
            mainloop(Parent, Deb, handle_dependent_exit(Pid, Reason, State));
        terminate_connection ->
            State;
        handshake_timeout ->
            if State#v1.connection_state =:= running orelse
               State#v1.connection_state =:= closing orelse
               State#v1.connection_state =:= closed ->
                    mainloop(Parent, Deb, State);
               true ->
                    throw({handshake_timeout, State#v1.callback})
            end;
        timeout ->
            throw({timeout, State#v1.connection_state});
        {'$gen_call', From, {shutdown, Explanation}} ->
            {ForceTermination, NewState} = terminate(Explanation, State),
            gen_server:reply(From, ok),
            case ForceTermination of
                force  -> ok;
                normal -> mainloop(Parent, Deb, NewState)
            end;
        {'$gen_call', From, info} ->
            gen_server:reply(From, infos(?INFO_KEYS, State)),
            mainloop(Parent, Deb, State);
        {'$gen_call', From, {info, Items}} ->
            gen_server:reply(From, try {ok, infos(Items, State)}
                                   catch Error -> {error, Error}
                                   end),
            mainloop(Parent, Deb, State);
        {system, From, Request} ->
            sys:handle_system_msg(Request, From,
                                  Parent, ?MODULE, Deb, State);
        Other ->
            %% internal error -> something worth dying for
            exit({unexpected_message, Other})
    end.

switch_callback(OldState, NewCallback, Length) ->
    Ref = inet_op(fun () -> rabbit_net:async_recv(
                              OldState#v1.sock, Length, infinity) end),
    OldState#v1{callback = NewCallback,
                recv_ref = Ref}.

terminate(Explanation, State = #v1{connection_state = running}) ->
    {normal, send_exception(State, 0,
                            rabbit_misc:amqp_error(
                              connection_forced, Explanation, [], none))};
terminate(_Explanation, State) ->
    {force, State}.

close_connection(State = #v1{connection = #connection{
                               timeout_sec = TimeoutSec}}) ->
    %% We terminate the connection after the specified interval, but
    %% no later than ?CLOSING_TIMEOUT seconds.
    TimeoutMillisec =
        1000 * if TimeoutSec > 0 andalso
                  TimeoutSec < ?CLOSING_TIMEOUT -> TimeoutSec;
                  true -> ?CLOSING_TIMEOUT
               end,
    erlang:send_after(TimeoutMillisec, self(), terminate_connection),
    State#v1{connection_state = closed}.

close_channel(Channel, State) ->
    put({channel, Channel}, closing),
    State.

handle_channel_exit(Channel, Reason, State) ->
    handle_exception(State, Channel, Reason).

handle_dependent_exit(Pid, normal, State) ->
    erase({chpid, Pid}),
    maybe_close(State);
handle_dependent_exit(Pid, Reason, State) ->
    case channel_cleanup(Pid) of
        undefined -> exit({abnormal_dependent_exit, Pid, Reason});
        Channel   -> maybe_close(handle_exception(State, Channel, Reason))
    end.

channel_cleanup(Pid) ->
    case get({chpid, Pid}) of
        undefined          -> undefined;
        {channel, Channel} -> erase({channel, Channel}),
                              erase({chpid, Pid}),
                              Channel
    end.

all_channels() -> [Pid || {{chpid, Pid},_} <- get()].

terminate_channels() ->
    NChannels = length([exit(Pid, normal) || Pid <- all_channels()]),
    if NChannels > 0 ->
            Timeout = 1000 * ?CHANNEL_TERMINATION_TIMEOUT * NChannels,
            TimerRef = erlang:send_after(Timeout, self(), cancel_wait),
            wait_for_channel_termination(NChannels, TimerRef);
       true -> ok
    end.

wait_for_channel_termination(0, TimerRef) ->
    case erlang:cancel_timer(TimerRef) of
        false -> receive
                     cancel_wait -> ok
                 end;
        _     -> ok
    end;

wait_for_channel_termination(N, TimerRef) ->
    receive
        {'EXIT', Pid, Reason} ->
            case channel_cleanup(Pid) of
                undefined ->
                    exit({abnormal_dependent_exit, Pid, Reason});
                Channel ->
                    case Reason of
                        normal -> ok;
                        _ ->
                            rabbit_log:error(
                              "connection ~p, channel ~p - "
                              "error while terminating:~n~p~n",
                              [self(), Channel, Reason])
                    end,
                    wait_for_channel_termination(N-1, TimerRef)
            end;
        cancel_wait ->
            exit(channel_termination_timeout)
    end.

maybe_close(State = #v1{connection_state = closing,
                        queue_collector = Collector,
                        connection = #connection{protocol = Protocol},
                        sock = Sock}) ->
    case all_channels() of
        [] ->
            %% Spec says "Exclusive queues may only be accessed by the current
            %% connection, and are deleted when that connection closes."
            %% This does not strictly imply synchrony, but in practice it seems
            %% to be what people assume.
            rabbit_queue_collector:delete_all(Collector),
            ok = send_on_channel0(Sock, #'connection.close_ok'{}, Protocol),
            close_connection(State);
        _  -> State
    end;
maybe_close(State) ->
    State.

handle_frame(Type, 0, Payload,
             State = #v1{connection_state = CS,
                         connection = #connection{protocol = Protocol}})
  when CS =:= closing; CS =:= closed ->
    case analyze_frame(Type, Payload, Protocol) of
        {method, MethodName, FieldsBin} ->
            handle_method0(MethodName, FieldsBin, State);
        _Other -> State
    end;
handle_frame(_Type, _Channel, _Payload, State = #v1{connection_state = CS})
  when CS =:= closing; CS =:= closed ->
    State;
handle_frame(Type, 0, Payload,
             State = #v1{connection = #connection{protocol = Protocol}}) ->
    case analyze_frame(Type, Payload, Protocol) of
        error     -> throw({unknown_frame, 0, Type, Payload});
        heartbeat -> State;
        {method, MethodName, FieldsBin} ->
            handle_method0(MethodName, FieldsBin, State);
        Other -> throw({unexpected_frame_on_channel0, Other})
    end;
handle_frame(Type, Channel, Payload,
             State = #v1{connection = #connection{protocol = Protocol}}) ->
    case analyze_frame(Type, Payload, Protocol) of
        error         -> throw({unknown_frame, Channel, Type, Payload});
        heartbeat     -> throw({unexpected_heartbeat_frame, Channel});
        AnalyzedFrame ->
            %%?LOGDEBUG("Ch ~p Frame ~p~n", [Channel, AnalyzedFrame]),
            case get({channel, Channel}) of
                {chpid, ChPid} ->
                    case AnalyzedFrame of
                        {method, 'channel.close', _} ->
                            erase({channel, Channel});
                        _ -> ok
                    end,
                    ok = rabbit_framing_channel:process(ChPid, AnalyzedFrame),
                    State;
                closing ->
                    %% According to the spec, after sending a
                    %% channel.close we must ignore all frames except
                    %% channel.close and channel.close_ok.  In the
                    %% event of a channel.close, we should send back a
                    %% channel.close_ok.
                    case AnalyzedFrame of
                        {method, 'channel.close_ok', _} ->
                            erase({channel, Channel});
                        {method, 'channel.close', _} ->
                            %% We're already closing this channel, so
                            %% there's no cleanup to do (notify
                            %% queues, etc.)
                            ok = rabbit_writer:send_command(State#v1.sock,
                                                            #'channel.close_ok'{});
                        _ -> ok
                    end,
                    State;
                undefined ->
                    case State#v1.connection_state of
                        running -> ok = send_to_new_channel(
                                          Channel, AnalyzedFrame, State),
                                   State;
                        Other   -> throw({channel_frame_while_starting,
                                          Channel, Other, AnalyzedFrame})
                    end
            end
    end.

analyze_frame(?FRAME_METHOD,
              <<ClassId:16, MethodId:16, MethodFields/binary>>,
              Protocol) ->
    MethodName = Protocol:lookup_method_name({ClassId, MethodId}),
    {method, MethodName, MethodFields};
analyze_frame(?FRAME_HEADER,
              <<ClassId:16, Weight:16, BodySize:64, Properties/binary>>,
              _Protocol) ->
    {content_header, ClassId, Weight, BodySize, Properties};
analyze_frame(?FRAME_BODY, Body, _Protocol) ->
    {content_body, Body};
analyze_frame(?FRAME_HEARTBEAT, <<>>, _Protocol) ->
    heartbeat;
analyze_frame(_Type, _Body, _Protocol) ->
    error.

handle_input(frame_header, <<Type:8,Channel:16,PayloadSize:32>>, State) ->
    %%?LOGDEBUG("Got frame header: ~p/~p/~p~n", [Type, Channel, PayloadSize]),
    {State, {frame_payload, Type, Channel, PayloadSize}, PayloadSize + 1};

handle_input({frame_payload, Type, Channel, PayloadSize}, PayloadAndMarker, State) ->
    case PayloadAndMarker of
        <<Payload:PayloadSize/binary, ?FRAME_END>> ->
            %%?LOGDEBUG("Frame completed: ~p/~p/~p~n", [Type, Channel, Payload]),
            NewState = handle_frame(Type, Channel, Payload, State),
            {NewState, frame_header, 7};
        _ ->
            throw({bad_payload, PayloadAndMarker})
    end;

%% The two rules pertaining to version negotiation:
%%
%% * If the server cannot support the protocol specified in the
%% protocol header, it MUST respond with a valid protocol header and
%% then close the socket connection.
%%
%% * The server MUST provide a protocol version that is lower than or
%% equal to that requested by the client in the protocol header.
handle_input(handshake, <<"AMQP", 0, 0, 9, 1>>, State) ->
    start_connection({0, 9, 1}, rabbit_framing_amqp_0_9_1, State);

handle_input(handshake, <<"AMQP", 1, 1, 0, 9>>, State) ->
    start_connection({0, 9, 0}, rabbit_framing_amqp_0_9_1, State);

%% the 0-8 spec, confusingly, defines the version as 8-0
handle_input(handshake, <<"AMQP", 1, 1, 8, 0>>, State) ->
    start_connection({8, 0, 0}, rabbit_framing_amqp_0_8, State);

handle_input(handshake, <<"AMQP", A, B, C, D>>, #v1{sock = Sock}) ->
    refuse_connection(Sock, {bad_version, A, B, C, D});

handle_input(handshake, Other, #v1{sock = Sock}) ->
    refuse_connection(Sock, {bad_header, Other});

handle_input(Callback, Data, _State) ->
    throw({bad_input, Callback, Data}).

%% Offer a protocol version to the client.  Connection.start only
%% includes a major and minor version number, Luckily 0-9 and 0-9-1
%% are similar enough that clients will be happy with either.
start_connection({ProtocolMajor, ProtocolMinor, _ProtocolRevision},
                 Protocol,
                 State = #v1{sock = Sock, connection = Connection}) ->
    Start = #'connection.start'{ version_major = ProtocolMajor,
                                 version_minor = ProtocolMinor,
                                 server_properties = server_properties(),
                                 mechanisms = <<"PLAIN AMQPLAIN">>,
                                 locales = <<"en_US">> },
    ok = send_on_channel0(Sock, Start, Protocol),
    {State#v1{connection = Connection#connection{
                             timeout_sec = ?NORMAL_TIMEOUT,
                             protocol = Protocol},
              connection_state = starting},
     frame_header, 7}.

refuse_connection(Sock, Exception) ->
    ok = inet_op(fun () -> rabbit_net:send(Sock, <<"AMQP",0,0,9,1>>) end),
    throw(Exception).

%%--------------------------------------------------------------------------

handle_method0(MethodName, FieldsBin,
               State = #v1{connection = #connection{protocol = Protocol}}) ->
    try
        handle_method0(Protocol:decode_method_fields(MethodName, FieldsBin),
                       State)
    catch exit:Reason ->
            CompleteReason = case Reason of
                                 #amqp_error{method = none} ->
                                     Reason#amqp_error{method = MethodName};
                                 OtherReason -> OtherReason
                             end,
            case State#v1.connection_state of
                running -> send_exception(State, 0, CompleteReason);
                %% We don't trust the client at this point - force
                %% them to wait for a bit so they can't DOS us with
                %% repeated failed logins etc.
                Other   -> timer:sleep(?SILENT_CLOSE_DELAY * 1000),
                           throw({channel0_error, Other, CompleteReason})
            end
    end.

handle_method0(#'connection.start_ok'{mechanism = Mechanism,
                                      response = Response,
                                      client_properties = ClientProperties},
               State = #v1{connection_state = starting,
                           connection = Connection =
                               #connection{protocol = Protocol},
                           sock = Sock}) ->
    User = rabbit_access_control:check_login(Mechanism, Response),
    Tune = #'connection.tune'{channel_max = 0,
                              frame_max = ?FRAME_MAX,
                              heartbeat = 0},
    ok = send_on_channel0(Sock, Tune, Protocol),
    State#v1{connection_state = tuning,
             connection = Connection#connection{
                            user = User,
                            client_properties = ClientProperties}};
handle_method0(#'connection.tune_ok'{frame_max = FrameMax,
                                     heartbeat = ClientHeartbeat},
               State = #v1{connection_state = tuning,
                           connection = Connection,
                           sock = Sock}) ->
    if (FrameMax /= 0) and (FrameMax < ?FRAME_MIN_SIZE) ->
            rabbit_misc:protocol_error(
              not_allowed, "frame_max=~w < ~w min size",
              [FrameMax, ?FRAME_MIN_SIZE]);
       (?FRAME_MAX /= 0) and (FrameMax > ?FRAME_MAX) ->
            rabbit_misc:protocol_error(
              not_allowed, "frame_max=~w > ~w max size",
              [FrameMax, ?FRAME_MAX]);
       true ->
            rabbit_heartbeat:start_heartbeat(Sock, ClientHeartbeat),
            State#v1{connection_state = opening,
                     connection = Connection#connection{
                                    timeout_sec = ClientHeartbeat,
                                    frame_max = FrameMax}}
    end;

handle_method0(#'connection.open'{virtual_host = VHostPath},

               State = #v1{connection_state = opening,
                           connection = Connection = #connection{
                                          user = User,
                                          protocol = Protocol},
                           sock = Sock}) ->
    ok = rabbit_access_control:check_vhost_access(User, VHostPath),
    NewConnection = Connection#connection{vhost = VHostPath},
    ok = send_on_channel0(Sock, #'connection.open_ok'{}, Protocol),
    State#v1{connection_state = running,
             connection = NewConnection};
handle_method0(#'connection.close'{},
               State = #v1{connection_state = running}) ->
    lists:foreach(fun rabbit_framing_channel:shutdown/1, all_channels()),
    maybe_close(State#v1{connection_state = closing});
handle_method0(#'connection.close'{},
               State = #v1{connection_state = CS,
                           connection = #connection{protocol = Protocol},
                           sock = Sock})
  when CS =:= closing; CS =:= closed ->
    %% We're already closed or closing, so we don't need to cleanup
    %% anything.
    ok = send_on_channel0(Sock, #'connection.close_ok'{}, Protocol),
    State;
handle_method0(#'connection.close_ok'{},
               State = #v1{connection_state = closed}) ->
    self() ! terminate_connection,
    State;
handle_method0(_Method, State = #v1{connection_state = CS})
  when CS =:= closing; CS =:= closed ->
    State;
handle_method0(_Method, #v1{connection_state = S}) ->
    rabbit_misc:protocol_error(
      channel_error, "unexpected method in connection state ~w", [S]).

send_on_channel0(Sock, Method, Protocol) ->
    ok = rabbit_writer:internal_send_command(Sock, 0, Method, Protocol).

%%--------------------------------------------------------------------------

infos(Items, State) -> [{Item, i(Item, State)} || Item <- Items].

i(pid, #v1{}) ->
    self();
i(address, #v1{sock = Sock}) ->
    {ok, {A, _}} = rabbit_net:sockname(Sock),
    A;
i(port, #v1{sock = Sock}) ->
    {ok, {_, P}} = rabbit_net:sockname(Sock),
    P;
i(peer_address, #v1{sock = Sock}) ->
    {ok, {A, _}} = rabbit_net:peername(Sock),
    A;
i(peer_port, #v1{sock = Sock}) ->
    {ok, {_, P}} = rabbit_net:peername(Sock),
    P;
i(SockStat, #v1{sock = Sock}) when SockStat =:= recv_oct;
                                   SockStat =:= recv_cnt;
                                   SockStat =:= send_oct;
                                   SockStat =:= send_cnt;
                                   SockStat =:= send_pend ->
    case rabbit_net:getstat(Sock, [SockStat]) of
        {ok, [{SockStat, StatVal}]} -> StatVal;
        {error, einval}             -> undefined;
        {error, Error}              -> throw({cannot_get_socket_stats, Error})
    end;
i(state, #v1{connection_state = S}) ->
    S;
i(channels, #v1{}) ->
    length(all_channels());
i(protocol, #v1{connection = #connection{protocol = none}}) ->
    none;
i(protocol, #v1{connection = #connection{protocol = Protocol}}) ->
    Protocol:version();
i(user, #v1{connection = #connection{user = #user{username = Username}}}) ->
    Username;
i(user, #v1{connection = #connection{user = none}}) ->
    '';
i(vhost, #v1{connection = #connection{vhost = VHost}}) ->
    VHost;
i(timeout, #v1{connection = #connection{timeout_sec = Timeout}}) ->
    Timeout;
i(frame_max, #v1{connection = #connection{frame_max = FrameMax}}) ->
    FrameMax;
i(client_properties, #v1{connection = #connection{
                           client_properties = ClientProperties}}) ->
    ClientProperties;
i(Item, #v1{}) ->
    throw({bad_argument, Item}).

%%--------------------------------------------------------------------------

send_to_new_channel(Channel, AnalyzedFrame,
<<<<<<< HEAD
                    #v1{connection = #connection{
                          frame_max = FrameMax,
                          user      = #user{username = Username},
                          vhost     = VHost,
                          protocol  = Protocol},
                        sock = Sock,
                        queue_collector = Collector}) ->
    WriterPid = rabbit_writer:start(Sock, Channel, FrameMax, Protocol),
    ChPid = rabbit_framing_channel:start_link(
              fun rabbit_channel:start_link/6,
              [Channel, self(), WriterPid, Username, VHost, Collector],
              Protocol),
=======
                    State = #v1{queue_collector = Collector}) ->
    #v1{sock = Sock, connection = #connection{
                       frame_max = FrameMax,
                       user = #user{username = Username},
                       vhost = VHost}} = State,
    {ok, WriterPid} = rabbit_writer:start(Sock, Channel, FrameMax),
    {ok, ChPid} = rabbit_framing_channel:start_link(
                    fun rabbit_channel:start_link/6,
                    [Channel, self(), WriterPid, Username, VHost, Collector]),
>>>>>>> 6c2cba89
    put({channel, Channel}, {chpid, ChPid}),
    put({chpid, ChPid}, {channel, Channel}),
    ok = rabbit_framing_channel:process(ChPid, AnalyzedFrame).

log_channel_error(ConnectionState, Channel, Reason) ->
    rabbit_log:error("connection ~p (~p), channel ~p - error:~n~p~n",
                     [self(), ConnectionState, Channel, Reason]).

handle_exception(State = #v1{connection_state = closed}, Channel, Reason) ->
    log_channel_error(closed, Channel, Reason),
    State;
handle_exception(State = #v1{connection_state = CS}, Channel, Reason) ->
    log_channel_error(CS, Channel, Reason),
    send_exception(State, Channel, Reason).

send_exception(State = #v1{connection = #connection{protocol = Protocol}},
               Channel, Reason) ->
    {ShouldClose, CloseChannel, CloseMethod} =
        map_exception(Channel, Reason, Protocol),
    NewState = case ShouldClose of
                   true  -> terminate_channels(),
                            close_connection(State);
                   false -> close_channel(Channel, State)
               end,
    ok = rabbit_writer:internal_send_command(
           NewState#v1.sock, CloseChannel, CloseMethod, Protocol),
    NewState.

map_exception(Channel, Reason, Protocol) ->
    {SuggestedClose, ReplyCode, ReplyText, FailedMethod} =
        lookup_amqp_exception(Reason, Protocol),
    ShouldClose = SuggestedClose or (Channel == 0),
    {ClassId, MethodId} = case FailedMethod of
                              {_, _} -> FailedMethod;
                              none   -> {0, 0};
                              _      -> Protocol:method_id(FailedMethod)
                          end,
    {CloseChannel, CloseMethod} =
        case ShouldClose of
            true -> {0, #'connection.close'{reply_code = ReplyCode,
                                            reply_text = ReplyText,
                                            class_id = ClassId,
                                            method_id = MethodId}};
            false -> {Channel, #'channel.close'{reply_code = ReplyCode,
                                                reply_text = ReplyText,
                                                class_id = ClassId,
                                                method_id = MethodId}}
        end,
    {ShouldClose, CloseChannel, CloseMethod}.

lookup_amqp_exception(#amqp_error{name        = Name,
                                  explanation = Expl,
                                  method      = Method},
                      Protocol) ->
    {ShouldClose, Code, Text} = Protocol:lookup_amqp_exception(Name),
    ExplBin = amqp_exception_explanation(Text, Expl),
    {ShouldClose, Code, ExplBin, Method};
lookup_amqp_exception(Other, Protocol) ->
    rabbit_log:warning("Non-AMQP exit reason '~p'~n", [Other]),
    {ShouldClose, Code, Text} = Protocol:lookup_amqp_exception(internal_error),
    {ShouldClose, Code, Text, none}.

amqp_exception_explanation(Text, Expl) ->
    ExplBin = list_to_binary(Expl),
    CompleteTextBin = <<Text/binary, " - ", ExplBin/binary>>,
    if size(CompleteTextBin) > 255 -> <<CompleteTextBin:252/binary, "...">>;
       true                        -> CompleteTextBin
    end.<|MERGE_RESOLUTION|>--- conflicted
+++ resolved
@@ -754,30 +754,17 @@
 %%--------------------------------------------------------------------------
 
 send_to_new_channel(Channel, AnalyzedFrame,
-<<<<<<< HEAD
-                    #v1{connection = #connection{
-                          frame_max = FrameMax,
-                          user      = #user{username = Username},
-                          vhost     = VHost,
-                          protocol  = Protocol},
-                        sock = Sock,
-                        queue_collector = Collector}) ->
-    WriterPid = rabbit_writer:start(Sock, Channel, FrameMax, Protocol),
-    ChPid = rabbit_framing_channel:start_link(
-              fun rabbit_channel:start_link/6,
-              [Channel, self(), WriterPid, Username, VHost, Collector],
-              Protocol),
-=======
                     State = #v1{queue_collector = Collector}) ->
     #v1{sock = Sock, connection = #connection{
                        frame_max = FrameMax,
                        user = #user{username = Username},
-                       vhost = VHost}} = State,
-    {ok, WriterPid} = rabbit_writer:start(Sock, Channel, FrameMax),
+                       vhost = VHost,
+                       protocol = Protocol}} = State,
+    {ok, WriterPid} = rabbit_writer:start(Sock, Channel, FrameMax, Protocol),
     {ok, ChPid} = rabbit_framing_channel:start_link(
                     fun rabbit_channel:start_link/6,
-                    [Channel, self(), WriterPid, Username, VHost, Collector]),
->>>>>>> 6c2cba89
+                    [Channel, self(), WriterPid, Username, VHost, Collector],
+                    Protocol),
     put({channel, Channel}, {chpid, ChPid}),
     put({chpid, ChPid}, {channel, Channel}),
     ok = rabbit_framing_channel:process(ChPid, AnalyzedFrame).
