--- conflicted
+++ resolved
@@ -610,16 +610,8 @@
 handle_call(client_terminate, _From, State) ->
     reply(ok, State).
 
-<<<<<<< HEAD
-handle_cast({write, Guid, Msg},
+handle_cast({write, Guid},
             State = #msstate { sum_valid_data      = SumValid,
-=======
-handle_cast({write, Guid},
-            State = #msstate { current_file_handle = CurHdl,
-                               current_file        = CurFile,
-                               sum_valid_data      = SumValid,
-                               sum_file_size       = SumFileSize,
->>>>>>> bc6df57d
                                file_summary_ets    = FileSummaryEts,
                                cur_file_cache_ets  = CurFileCacheEts }) ->
     true = 0 =< ets:update_counter(CurFileCacheEts, Guid, {3, -1}),
