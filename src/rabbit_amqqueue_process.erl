--- conflicted
+++ resolved
@@ -1020,13 +1020,8 @@
         {info, _Items}                             -> 9;
         consumers                                  -> 9;
         stat                                       -> 7;
-<<<<<<< HEAD
-        {basic_consume, _, _, _, _, _, _, _, _, _, _} -> 1;
-        {basic_cancel, _, _, _}                       -> 1;
-=======
         {basic_consume, _, _, _, _, _, _, _, _, _} -> consumer_bias(State, 0, 2);
         {basic_cancel, _, _, _}                    -> consumer_bias(State, 0, 2);
->>>>>>> 7da27f3d
         _                                          -> 0
     end.
 
