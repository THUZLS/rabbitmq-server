#!/bin/sh -e
##  The contents of this file are subject to the Mozilla Public License
##  Version 1.1 (the "License"); you may not use this file except in
##  compliance with the License. You may obtain a copy of the License
##  at http://www.mozilla.org/MPL/
##
##  Software distributed under the License is distributed on an "AS IS"
##  basis, WITHOUT WARRANTY OF ANY KIND, either express or implied. See
##  the License for the specific language governing rights and
##  limitations under the License.
##
##  The Original Code is RabbitMQ.
##
##  The Initial Developer of the Original Code is GoPivotal, Inc.
##  Copyright (c) 2007-2014 GoPivotal, Inc.  All rights reserved.
##

# Get default settings with user overrides for (RABBITMQ_)<var_name>
# Non-empty defaults should be set in rabbitmq-env
. `dirname $0`/rabbitmq-env

RABBITMQ_USE_LONGNAME=${RABBITMQ_USE_LONGNAME} \
exec ${ERL_DIR}erl \
    -pa "${RABBITMQ_HOME}/ebin" \
    -noinput \
    -hidden \
<<<<<<< HEAD
=======
    ${RABBITMQ_PLUGINS_ERL_ARGS} \
    ${RABBITMQ_NAME_TYPE} rabbitmq-plugins$$ \
>>>>>>> 05ceeb03
    -boot "${CLEAN_BOOT_FILE}" \
    -s rabbit_plugins_main \
    -enabled_plugins_file "$RABBITMQ_ENABLED_PLUGINS_FILE" \
    -plugins_dist_dir "$RABBITMQ_PLUGINS_DIR" \
    -nodename $RABBITMQ_NODENAME \
    -extra "$@"<|MERGE_RESOLUTION|>--- conflicted
+++ resolved
@@ -24,11 +24,7 @@
     -pa "${RABBITMQ_HOME}/ebin" \
     -noinput \
     -hidden \
-<<<<<<< HEAD
-=======
     ${RABBITMQ_PLUGINS_ERL_ARGS} \
-    ${RABBITMQ_NAME_TYPE} rabbitmq-plugins$$ \
->>>>>>> 05ceeb03
     -boot "${CLEAN_BOOT_FILE}" \
     -s rabbit_plugins_main \
     -enabled_plugins_file "$RABBITMQ_ENABLED_PLUGINS_FILE" \
