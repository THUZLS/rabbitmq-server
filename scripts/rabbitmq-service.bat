@echo off
REM   The contents of this file are subject to the Mozilla Public License
REM   Version 1.1 (the "License"); you may not use this file except in
REM   compliance with the License. You may obtain a copy of the License at
REM   http://www.mozilla.org/MPL/
REM
REM   Software distributed under the License is distributed on an "AS IS"
REM   basis, WITHOUT WARRANTY OF ANY KIND, either express or implied. See the
REM   License for the specific language governing rights and limitations
REM   under the License.
REM
REM   The Original Code is RabbitMQ.
REM
REM   The Initial Developers of the Original Code are LShift Ltd,
REM   Cohesive Financial Technologies LLC, and Rabbit Technologies Ltd.
REM
REM   Portions created before 22-Nov-2008 00:00:00 GMT by LShift Ltd,
REM   Cohesive Financial Technologies LLC, or Rabbit Technologies Ltd
REM   are Copyright (C) 2007-2008 LShift Ltd, Cohesive Financial
REM   Technologies LLC, and Rabbit Technologies Ltd.
REM
REM   Portions created by LShift Ltd are Copyright (C) 2007-2009 LShift
REM   Ltd. Portions created by Cohesive Financial Technologies LLC are
REM   Copyright (C) 2007-2009 Cohesive Financial Technologies
REM   LLC. Portions created by Rabbit Technologies Ltd are Copyright
REM   (C) 2007-2009 Rabbit Technologies Ltd.
REM
REM   All Rights Reserved.
REM
REM   Contributor(s): ______________________________________.
REM

setlocal

if "%RABBITMQ_SERVICENAME%"=="" (
    set RABBITMQ_SERVICENAME=RabbitMQ
)

if "%RABBITMQ_BASE%"=="" (
    set RABBITMQ_BASE=%APPDATA%\%RABBITMQ_SERVICENAME%
)

if "%RABBITMQ_NODENAME%"=="" (
    set RABBITMQ_NODENAME=rabbit
)

if "%RABBITMQ_NODE_IP_ADDRESS%"=="" (
    set RABBITMQ_NODE_IP_ADDRESS=0.0.0.0
)

if "%RABBITMQ_NODE_PORT%"=="" (
    set RABBITMQ_NODE_PORT=5672
)

if "%ERLANG_SERVICE_MANAGER_PATH%"=="" (
    set ERLANG_SERVICE_MANAGER_PATH=C:\Program Files\erl5.6.5\erts-5.6.5\bin
)

set CONSOLE_FLAG=
set CONSOLE_LOG_VALID=
for %%i in (new reuse) do if "%%i" == "%RABBITMQ_CONSOLE_LOG%" set CONSOLE_LOG_VALID=TRUE
if "%CONSOLE_LOG_VALID%" == "TRUE" (
    set CONSOLE_FLAG=-debugtype %RABBITMQ_CONSOLE_LOG%
)

rem *** End of configuration ***

if not exist "%ERLANG_SERVICE_MANAGER_PATH%\erlsrv.exe" (
    echo.
    echo **********************************************
    echo ERLANG_SERVICE_MANAGER_PATH not set correctly. 
    echo **********************************************
    echo.
    echo "%ERLANG_SERVICE_MANAGER_PATH%\erlsrv.exe" not found!
    echo Please set ERLANG_SERVICE_MANAGER_PATH to the folder containing "erlsrv.exe".
    echo.
    exit /B 1
)

rem erlang prefers forwardslash as separator in paths
set RABBITMQ_BASE_UNIX=%RABBITMQ_BASE:\=/%

if "%RABBITMQ_MNESIA_BASE%"=="" (
    set RABBITMQ_MNESIA_BASE=%RABBITMQ_BASE_UNIX%/db
)
if "%RABBITMQ_LOG_BASE%"=="" (
    set RABBITMQ_LOG_BASE=%RABBITMQ_BASE_UNIX%/log
)


rem We save the previous logs in their respective backup
rem Log management (rotation, filtering based on size...) is left as an exercise for the user.

set BACKUP_EXTENSION=.1

set LOGS=%RABBITMQ_BASE%\log\%RABBITMQ_NODENAME%.log
set SASL_LOGS=%RABBITMQ_BASE%\log\%RABBITMQ_NODENAME%-sasl.log

set LOGS_BACKUP=%RABBITMQ_BASE%\log\%RABBITMQ_NODENAME%.log%BACKUP_EXTENSION%
set SASL_LOGS_BACKUP=%RABBITMQ_BASE%\log\%RABBITMQ_NODENAME%-sasl.log%BACKUP_EXTENSION%

if exist "%LOGS%" (
	type "%LOGS%" >> "%LOGS_BACKUP%"
)
if exist "%SASL_LOGS%" (
	type "%SASL_LOGS%" >> "%SASL_LOGS_BACKUP%"
)

rem End of log management


if "%RABBITMQ_CLUSTER_CONFIG_FILE%"=="" (
    set RABBITMQ_CLUSTER_CONFIG_FILE=%RABBITMQ_BASE%\rabbitmq_cluster.config
)
set CLUSTER_CONFIG=
if not exist "%RABBITMQ_CLUSTER_CONFIG_FILE%" GOTO L1
set CLUSTER_CONFIG=-rabbit cluster_config \""%RABBITMQ_CLUSTER_CONFIG_FILE:\=/%"\"
:L1

if "%RABBITMQ_MNESIA_DIR%"=="" (
    set RABBITMQ_MNESIA_DIR=%RABBITMQ_MNESIA_BASE%/%RABBITMQ_NODENAME%-mnesia
)


if "%1" == "install" goto INSTALL_SERVICE
for %%i in (start stop disable enable list remove) do if "%%i" == "%1" goto MODIFY_SERVICE 

echo.
echo *********************
echo Service control usage
echo *********************
echo.
echo %~n0 help    - Display this help
echo %~n0 install - Install the %RABBITMQ_SERVICENAME% service
echo %~n0 remove  - Remove the %RABBITMQ_SERVICENAME% service
echo.
echo The following actions can also be accomplished by using 
echo Windows Services Management Console (services.msc):
echo.
echo %~n0 start   - Start the %RABBITMQ_SERVICENAME% service
echo %~n0 stop    - Stop the %RABBITMQ_SERVICENAME% service
echo %~n0 disable - Disable the %RABBITMQ_SERVICENAME% service
echo %~n0 enable  - Enable the %RABBITMQ_SERVICENAME% service
echo.
exit /B


:INSTALL_SERVICE

if not exist "%RABBITMQ_BASE%" (
    echo Creating base directory %RABBITMQ_BASE% & md "%RABBITMQ_BASE%" 
)

"%ERLANG_SERVICE_MANAGER_PATH%\erlsrv" list %RABBITMQ_SERVICENAME% 2>NUL 1>NUL
if errorlevel 1 (
    "%ERLANG_SERVICE_MANAGER_PATH%\erlsrv" add %RABBITMQ_SERVICENAME%
) else (
    echo %RABBITMQ_SERVICENAME% service is already present - only updating service parameters
)

set RABBIT_EBIN=%~dp0..\ebin

set ERLANG_SERVICE_ARGUMENTS= ^
-pa "%RABBIT_EBIN%" ^
-boot start_sasl ^
-s rabbit ^
+W w ^
+A30 ^
-kernel inet_default_listen_options "[{nodelay,true},{sndbuf,16384},{recbuf,4096}]" ^
-kernel inet_default_connect_options "[{nodelay,true}]" ^
-rabbit tcp_listeners "[{\"%RABBITMQ_NODE_IP_ADDRESS%\",%RABBITMQ_NODE_PORT%}]" ^
-kernel error_logger {file,\""%RABBITMQ_LOG_BASE%/%RABBITMQ_NODENAME%.log"\"} ^
-sasl errlog_type error ^
-sasl sasl_error_logger {file,\""%RABBITMQ_LOG_BASE%/%RABBITMQ_NODENAME%-sasl.log"\"} ^
-os_mon start_cpu_sup true ^
-os_mon start_disksup false ^
-os_mon start_memsup false ^
<<<<<<< HEAD
-os_mon start_os_sup false ^
-os_mon memsup_system_only true ^
-os_mon system_memory_high_watermark 0.8 ^
=======
-os_mon vm_memory_high_watermark 0.4 ^
>>>>>>> 3394efab
-mnesia dir \""%RABBITMQ_MNESIA_DIR%"\" ^
-mnesia dump_log_write_threshold 10000 ^
%CLUSTER_CONFIG% ^
%RABBITMQ_SERVER_START_ARGS% ^
%*

set ERLANG_SERVICE_ARGUMENTS=%ERLANG_SERVICE_ARGUMENTS:\=\\%
set ERLANG_SERVICE_ARGUMENTS=%ERLANG_SERVICE_ARGUMENTS:"=\"%

"%ERLANG_SERVICE_MANAGER_PATH%\erlsrv" set %RABBITMQ_SERVICENAME% ^
-machine "%ERLANG_SERVICE_MANAGER_PATH%\erl.exe" ^
-env ERL_CRASH_DUMP="%RABBITMQ_BASE_UNIX%/log" ^
-workdir "%RABBITMQ_BASE%" ^
-stopaction "rabbit:stop_and_halt()." ^
-sname %RABBITMQ_NODENAME% ^
%CONSOLE_FLAG% ^
-args "%ERLANG_SERVICE_ARGUMENTS%" > NUL
goto END


:MODIFY_SERVICE

"%ERLANG_SERVICE_MANAGER_PATH%\erlsrv" %1 %RABBITMQ_SERVICENAME%
goto END


:END

endlocal
<|MERGE_RESOLUTION|>--- conflicted
+++ resolved
@@ -1,213 +1,206 @@
-@echo off
-REM   The contents of this file are subject to the Mozilla Public License
-REM   Version 1.1 (the "License"); you may not use this file except in
-REM   compliance with the License. You may obtain a copy of the License at
-REM   http://www.mozilla.org/MPL/
-REM
-REM   Software distributed under the License is distributed on an "AS IS"
-REM   basis, WITHOUT WARRANTY OF ANY KIND, either express or implied. See the
-REM   License for the specific language governing rights and limitations
-REM   under the License.
-REM
-REM   The Original Code is RabbitMQ.
-REM
-REM   The Initial Developers of the Original Code are LShift Ltd,
-REM   Cohesive Financial Technologies LLC, and Rabbit Technologies Ltd.
-REM
-REM   Portions created before 22-Nov-2008 00:00:00 GMT by LShift Ltd,
-REM   Cohesive Financial Technologies LLC, or Rabbit Technologies Ltd
-REM   are Copyright (C) 2007-2008 LShift Ltd, Cohesive Financial
-REM   Technologies LLC, and Rabbit Technologies Ltd.
-REM
-REM   Portions created by LShift Ltd are Copyright (C) 2007-2009 LShift
-REM   Ltd. Portions created by Cohesive Financial Technologies LLC are
-REM   Copyright (C) 2007-2009 Cohesive Financial Technologies
-REM   LLC. Portions created by Rabbit Technologies Ltd are Copyright
-REM   (C) 2007-2009 Rabbit Technologies Ltd.
-REM
-REM   All Rights Reserved.
-REM
-REM   Contributor(s): ______________________________________.
-REM
-
-setlocal
-
-if "%RABBITMQ_SERVICENAME%"=="" (
-    set RABBITMQ_SERVICENAME=RabbitMQ
-)
-
-if "%RABBITMQ_BASE%"=="" (
-    set RABBITMQ_BASE=%APPDATA%\%RABBITMQ_SERVICENAME%
-)
-
-if "%RABBITMQ_NODENAME%"=="" (
-    set RABBITMQ_NODENAME=rabbit
-)
-
-if "%RABBITMQ_NODE_IP_ADDRESS%"=="" (
-    set RABBITMQ_NODE_IP_ADDRESS=0.0.0.0
-)
-
-if "%RABBITMQ_NODE_PORT%"=="" (
-    set RABBITMQ_NODE_PORT=5672
-)
-
-if "%ERLANG_SERVICE_MANAGER_PATH%"=="" (
-    set ERLANG_SERVICE_MANAGER_PATH=C:\Program Files\erl5.6.5\erts-5.6.5\bin
-)
-
-set CONSOLE_FLAG=
-set CONSOLE_LOG_VALID=
-for %%i in (new reuse) do if "%%i" == "%RABBITMQ_CONSOLE_LOG%" set CONSOLE_LOG_VALID=TRUE
-if "%CONSOLE_LOG_VALID%" == "TRUE" (
-    set CONSOLE_FLAG=-debugtype %RABBITMQ_CONSOLE_LOG%
-)
-
-rem *** End of configuration ***
-
-if not exist "%ERLANG_SERVICE_MANAGER_PATH%\erlsrv.exe" (
-    echo.
-    echo **********************************************
-    echo ERLANG_SERVICE_MANAGER_PATH not set correctly. 
-    echo **********************************************
-    echo.
-    echo "%ERLANG_SERVICE_MANAGER_PATH%\erlsrv.exe" not found!
-    echo Please set ERLANG_SERVICE_MANAGER_PATH to the folder containing "erlsrv.exe".
-    echo.
-    exit /B 1
-)
-
-rem erlang prefers forwardslash as separator in paths
-set RABBITMQ_BASE_UNIX=%RABBITMQ_BASE:\=/%
-
-if "%RABBITMQ_MNESIA_BASE%"=="" (
-    set RABBITMQ_MNESIA_BASE=%RABBITMQ_BASE_UNIX%/db
-)
-if "%RABBITMQ_LOG_BASE%"=="" (
-    set RABBITMQ_LOG_BASE=%RABBITMQ_BASE_UNIX%/log
-)
-
-
-rem We save the previous logs in their respective backup
-rem Log management (rotation, filtering based on size...) is left as an exercise for the user.
-
-set BACKUP_EXTENSION=.1
-
-set LOGS=%RABBITMQ_BASE%\log\%RABBITMQ_NODENAME%.log
-set SASL_LOGS=%RABBITMQ_BASE%\log\%RABBITMQ_NODENAME%-sasl.log
-
-set LOGS_BACKUP=%RABBITMQ_BASE%\log\%RABBITMQ_NODENAME%.log%BACKUP_EXTENSION%
-set SASL_LOGS_BACKUP=%RABBITMQ_BASE%\log\%RABBITMQ_NODENAME%-sasl.log%BACKUP_EXTENSION%
-
-if exist "%LOGS%" (
-	type "%LOGS%" >> "%LOGS_BACKUP%"
-)
-if exist "%SASL_LOGS%" (
-	type "%SASL_LOGS%" >> "%SASL_LOGS_BACKUP%"
-)
-
-rem End of log management
-
-
-if "%RABBITMQ_CLUSTER_CONFIG_FILE%"=="" (
-    set RABBITMQ_CLUSTER_CONFIG_FILE=%RABBITMQ_BASE%\rabbitmq_cluster.config
-)
-set CLUSTER_CONFIG=
-if not exist "%RABBITMQ_CLUSTER_CONFIG_FILE%" GOTO L1
-set CLUSTER_CONFIG=-rabbit cluster_config \""%RABBITMQ_CLUSTER_CONFIG_FILE:\=/%"\"
-:L1
-
-if "%RABBITMQ_MNESIA_DIR%"=="" (
-    set RABBITMQ_MNESIA_DIR=%RABBITMQ_MNESIA_BASE%/%RABBITMQ_NODENAME%-mnesia
-)
-
-
-if "%1" == "install" goto INSTALL_SERVICE
-for %%i in (start stop disable enable list remove) do if "%%i" == "%1" goto MODIFY_SERVICE 
-
-echo.
-echo *********************
-echo Service control usage
-echo *********************
-echo.
-echo %~n0 help    - Display this help
-echo %~n0 install - Install the %RABBITMQ_SERVICENAME% service
-echo %~n0 remove  - Remove the %RABBITMQ_SERVICENAME% service
-echo.
-echo The following actions can also be accomplished by using 
-echo Windows Services Management Console (services.msc):
-echo.
-echo %~n0 start   - Start the %RABBITMQ_SERVICENAME% service
-echo %~n0 stop    - Stop the %RABBITMQ_SERVICENAME% service
-echo %~n0 disable - Disable the %RABBITMQ_SERVICENAME% service
-echo %~n0 enable  - Enable the %RABBITMQ_SERVICENAME% service
-echo.
-exit /B
-
-
-:INSTALL_SERVICE
-
-if not exist "%RABBITMQ_BASE%" (
-    echo Creating base directory %RABBITMQ_BASE% & md "%RABBITMQ_BASE%" 
-)
-
-"%ERLANG_SERVICE_MANAGER_PATH%\erlsrv" list %RABBITMQ_SERVICENAME% 2>NUL 1>NUL
-if errorlevel 1 (
-    "%ERLANG_SERVICE_MANAGER_PATH%\erlsrv" add %RABBITMQ_SERVICENAME%
-) else (
-    echo %RABBITMQ_SERVICENAME% service is already present - only updating service parameters
-)
-
-set RABBIT_EBIN=%~dp0..\ebin
-
-set ERLANG_SERVICE_ARGUMENTS= ^
--pa "%RABBIT_EBIN%" ^
--boot start_sasl ^
--s rabbit ^
-+W w ^
-+A30 ^
--kernel inet_default_listen_options "[{nodelay,true},{sndbuf,16384},{recbuf,4096}]" ^
--kernel inet_default_connect_options "[{nodelay,true}]" ^
--rabbit tcp_listeners "[{\"%RABBITMQ_NODE_IP_ADDRESS%\",%RABBITMQ_NODE_PORT%}]" ^
--kernel error_logger {file,\""%RABBITMQ_LOG_BASE%/%RABBITMQ_NODENAME%.log"\"} ^
--sasl errlog_type error ^
--sasl sasl_error_logger {file,\""%RABBITMQ_LOG_BASE%/%RABBITMQ_NODENAME%-sasl.log"\"} ^
--os_mon start_cpu_sup true ^
--os_mon start_disksup false ^
--os_mon start_memsup false ^
-<<<<<<< HEAD
--os_mon start_os_sup false ^
--os_mon memsup_system_only true ^
--os_mon system_memory_high_watermark 0.8 ^
-=======
--os_mon vm_memory_high_watermark 0.4 ^
->>>>>>> 3394efab
--mnesia dir \""%RABBITMQ_MNESIA_DIR%"\" ^
--mnesia dump_log_write_threshold 10000 ^
-%CLUSTER_CONFIG% ^
-%RABBITMQ_SERVER_START_ARGS% ^
-%*
-
-set ERLANG_SERVICE_ARGUMENTS=%ERLANG_SERVICE_ARGUMENTS:\=\\%
-set ERLANG_SERVICE_ARGUMENTS=%ERLANG_SERVICE_ARGUMENTS:"=\"%
-
-"%ERLANG_SERVICE_MANAGER_PATH%\erlsrv" set %RABBITMQ_SERVICENAME% ^
--machine "%ERLANG_SERVICE_MANAGER_PATH%\erl.exe" ^
--env ERL_CRASH_DUMP="%RABBITMQ_BASE_UNIX%/log" ^
--workdir "%RABBITMQ_BASE%" ^
--stopaction "rabbit:stop_and_halt()." ^
--sname %RABBITMQ_NODENAME% ^
-%CONSOLE_FLAG% ^
--args "%ERLANG_SERVICE_ARGUMENTS%" > NUL
-goto END
-
-
-:MODIFY_SERVICE
-
-"%ERLANG_SERVICE_MANAGER_PATH%\erlsrv" %1 %RABBITMQ_SERVICENAME%
-goto END
-
-
-:END
-
-endlocal
+@echo off
+REM   The contents of this file are subject to the Mozilla Public License
+REM   Version 1.1 (the "License"); you may not use this file except in
+REM   compliance with the License. You may obtain a copy of the License at
+REM   http://www.mozilla.org/MPL/
+REM
+REM   Software distributed under the License is distributed on an "AS IS"
+REM   basis, WITHOUT WARRANTY OF ANY KIND, either express or implied. See the
+REM   License for the specific language governing rights and limitations
+REM   under the License.
+REM
+REM   The Original Code is RabbitMQ.
+REM
+REM   The Initial Developers of the Original Code are LShift Ltd,
+REM   Cohesive Financial Technologies LLC, and Rabbit Technologies Ltd.
+REM
+REM   Portions created before 22-Nov-2008 00:00:00 GMT by LShift Ltd,
+REM   Cohesive Financial Technologies LLC, or Rabbit Technologies Ltd
+REM   are Copyright (C) 2007-2008 LShift Ltd, Cohesive Financial
+REM   Technologies LLC, and Rabbit Technologies Ltd.
+REM
+REM   Portions created by LShift Ltd are Copyright (C) 2007-2009 LShift
+REM   Ltd. Portions created by Cohesive Financial Technologies LLC are
+REM   Copyright (C) 2007-2009 Cohesive Financial Technologies
+REM   LLC. Portions created by Rabbit Technologies Ltd are Copyright
+REM   (C) 2007-2009 Rabbit Technologies Ltd.
+REM
+REM   All Rights Reserved.
+REM
+REM   Contributor(s): ______________________________________.
+REM
+
+setlocal
+
+if "%RABBITMQ_SERVICENAME%"=="" (
+    set RABBITMQ_SERVICENAME=RabbitMQ
+)
+
+if "%RABBITMQ_BASE%"=="" (
+    set RABBITMQ_BASE=%APPDATA%\%RABBITMQ_SERVICENAME%
+)
+
+if "%RABBITMQ_NODENAME%"=="" (
+    set RABBITMQ_NODENAME=rabbit
+)
+
+if "%RABBITMQ_NODE_IP_ADDRESS%"=="" (
+    set RABBITMQ_NODE_IP_ADDRESS=0.0.0.0
+)
+
+if "%RABBITMQ_NODE_PORT%"=="" (
+    set RABBITMQ_NODE_PORT=5672
+)
+
+if "%ERLANG_SERVICE_MANAGER_PATH%"=="" (
+    set ERLANG_SERVICE_MANAGER_PATH=C:\Program Files\erl5.6.5\erts-5.6.5\bin
+)
+
+set CONSOLE_FLAG=
+set CONSOLE_LOG_VALID=
+for %%i in (new reuse) do if "%%i" == "%RABBITMQ_CONSOLE_LOG%" set CONSOLE_LOG_VALID=TRUE
+if "%CONSOLE_LOG_VALID%" == "TRUE" (
+    set CONSOLE_FLAG=-debugtype %RABBITMQ_CONSOLE_LOG%
+)
+
+rem *** End of configuration ***
+
+if not exist "%ERLANG_SERVICE_MANAGER_PATH%\erlsrv.exe" (
+    echo.
+    echo **********************************************
+    echo ERLANG_SERVICE_MANAGER_PATH not set correctly. 
+    echo **********************************************
+    echo.
+    echo "%ERLANG_SERVICE_MANAGER_PATH%\erlsrv.exe" not found!
+    echo Please set ERLANG_SERVICE_MANAGER_PATH to the folder containing "erlsrv.exe".
+    echo.
+    exit /B 1
+)
+
+rem erlang prefers forwardslash as separator in paths
+set RABBITMQ_BASE_UNIX=%RABBITMQ_BASE:\=/%
+
+if "%RABBITMQ_MNESIA_BASE%"=="" (
+    set RABBITMQ_MNESIA_BASE=%RABBITMQ_BASE_UNIX%/db
+)
+if "%RABBITMQ_LOG_BASE%"=="" (
+    set RABBITMQ_LOG_BASE=%RABBITMQ_BASE_UNIX%/log
+)
+
+
+rem We save the previous logs in their respective backup
+rem Log management (rotation, filtering based on size...) is left as an exercise for the user.
+
+set BACKUP_EXTENSION=.1
+
+set LOGS=%RABBITMQ_BASE%\log\%RABBITMQ_NODENAME%.log
+set SASL_LOGS=%RABBITMQ_BASE%\log\%RABBITMQ_NODENAME%-sasl.log
+
+set LOGS_BACKUP=%RABBITMQ_BASE%\log\%RABBITMQ_NODENAME%.log%BACKUP_EXTENSION%
+set SASL_LOGS_BACKUP=%RABBITMQ_BASE%\log\%RABBITMQ_NODENAME%-sasl.log%BACKUP_EXTENSION%
+
+if exist "%LOGS%" (
+	type "%LOGS%" >> "%LOGS_BACKUP%"
+)
+if exist "%SASL_LOGS%" (
+	type "%SASL_LOGS%" >> "%SASL_LOGS_BACKUP%"
+)
+
+rem End of log management
+
+
+if "%RABBITMQ_CLUSTER_CONFIG_FILE%"=="" (
+    set RABBITMQ_CLUSTER_CONFIG_FILE=%RABBITMQ_BASE%\rabbitmq_cluster.config
+)
+set CLUSTER_CONFIG=
+if not exist "%RABBITMQ_CLUSTER_CONFIG_FILE%" GOTO L1
+set CLUSTER_CONFIG=-rabbit cluster_config \""%RABBITMQ_CLUSTER_CONFIG_FILE:\=/%"\"
+:L1
+
+if "%RABBITMQ_MNESIA_DIR%"=="" (
+    set RABBITMQ_MNESIA_DIR=%RABBITMQ_MNESIA_BASE%/%RABBITMQ_NODENAME%-mnesia
+)
+
+
+if "%1" == "install" goto INSTALL_SERVICE
+for %%i in (start stop disable enable list remove) do if "%%i" == "%1" goto MODIFY_SERVICE 
+
+echo.
+echo *********************
+echo Service control usage
+echo *********************
+echo.
+echo %~n0 help    - Display this help
+echo %~n0 install - Install the %RABBITMQ_SERVICENAME% service
+echo %~n0 remove  - Remove the %RABBITMQ_SERVICENAME% service
+echo.
+echo The following actions can also be accomplished by using 
+echo Windows Services Management Console (services.msc):
+echo.
+echo %~n0 start   - Start the %RABBITMQ_SERVICENAME% service
+echo %~n0 stop    - Stop the %RABBITMQ_SERVICENAME% service
+echo %~n0 disable - Disable the %RABBITMQ_SERVICENAME% service
+echo %~n0 enable  - Enable the %RABBITMQ_SERVICENAME% service
+echo.
+exit /B
+
+
+:INSTALL_SERVICE
+
+if not exist "%RABBITMQ_BASE%" (
+    echo Creating base directory %RABBITMQ_BASE% & md "%RABBITMQ_BASE%" 
+)
+
+"%ERLANG_SERVICE_MANAGER_PATH%\erlsrv" list %RABBITMQ_SERVICENAME% 2>NUL 1>NUL
+if errorlevel 1 (
+    "%ERLANG_SERVICE_MANAGER_PATH%\erlsrv" add %RABBITMQ_SERVICENAME%
+) else (
+    echo %RABBITMQ_SERVICENAME% service is already present - only updating service parameters
+)
+
+set RABBIT_EBIN=%~dp0..\ebin
+
+set ERLANG_SERVICE_ARGUMENTS= ^
+-pa "%RABBIT_EBIN%" ^
+-boot start_sasl ^
+-s rabbit ^
++W w ^
++A30 ^
+-kernel inet_default_listen_options "[{nodelay,true},{sndbuf,16384},{recbuf,4096}]" ^
+-kernel inet_default_connect_options "[{nodelay,true}]" ^
+-rabbit tcp_listeners "[{\"%RABBITMQ_NODE_IP_ADDRESS%\",%RABBITMQ_NODE_PORT%}]" ^
+-kernel error_logger {file,\""%RABBITMQ_LOG_BASE%/%RABBITMQ_NODENAME%.log"\"} ^
+-sasl errlog_type error ^
+-sasl sasl_error_logger {file,\""%RABBITMQ_LOG_BASE%/%RABBITMQ_NODENAME%-sasl.log"\"} ^
+-os_mon start_cpu_sup true ^
+-os_mon start_disksup false ^
+-os_mon start_memsup false ^
+-os_mon vm_memory_high_watermark 0.4 ^
+-mnesia dir \""%RABBITMQ_MNESIA_DIR%"\" ^
+%CLUSTER_CONFIG% ^
+%RABBITMQ_SERVER_START_ARGS% ^
+%*
+
+set ERLANG_SERVICE_ARGUMENTS=%ERLANG_SERVICE_ARGUMENTS:\=\\%
+set ERLANG_SERVICE_ARGUMENTS=%ERLANG_SERVICE_ARGUMENTS:"=\"%
+
+"%ERLANG_SERVICE_MANAGER_PATH%\erlsrv" set %RABBITMQ_SERVICENAME% ^
+-machine "%ERLANG_SERVICE_MANAGER_PATH%\erl.exe" ^
+-env ERL_CRASH_DUMP="%RABBITMQ_BASE_UNIX%/log" ^
+-workdir "%RABBITMQ_BASE%" ^
+-stopaction "rabbit:stop_and_halt()." ^
+-sname %RABBITMQ_NODENAME% ^
+%CONSOLE_FLAG% ^
+-args "%ERLANG_SERVICE_ARGUMENTS%" > NUL
+goto END
+
+
+:MODIFY_SERVICE
+
+"%ERLANG_SERVICE_MANAGER_PATH%\erlsrv" %1 %RABBITMQ_SERVICENAME%
+goto END
+
+
+:END
+
+endlocal