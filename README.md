# neovim ([bountysource fundraiser](https://www.bountysource.com/fundraisers/539-neovim-first-iteration))

[![Build Status](https://travis-ci.org/neovim/neovim.png?branch=master)](https://travis-ci.org/neovim/neovim)
[![Stories in Ready](https://badge.waffle.io/neovim/neovim.png?label=ready)](https://waffle.io/neovim/neovim)

### Introduction

Vim is a powerful text editor with a big community that is constantly growing.  Even though the editor is about two decades old, people still extend and want to improve it, mostly using vimscript or one of the supported scripting languages.

### Problem

Over its more than 20 years of life, vim has accumulated about 300k lines of scary C89 code that very few people understand or have the guts to mess with.

Another issue, is that as the only person responsible for maintaining vim's big codebase, Bram Moolenaar has to be extra-careful before accepting patches, because once merged, the new code will be his responsibility.

These problems make it very difficult to have new features and bug fixes merged into the core. Vim just can't keep up with the development speed of its plugin ecosystem.

### Solution

Neovim is a project that seeks to aggressively refactor vim source code in order to achieve the following goals:

- Simplify maintenance to improve the speed that bug fixes and features get merged.
- Split the work between multiple developers.
- Enable the implementation of new/modern user interfaces without any modifications to the core source.
- Improve the extensibility power with a new plugin architecture based on coprocesses. Plugins will be written in any programming language without any explicit support from the editor.

By achieving those goals new developers will soon join the community, consequently improving the editor for all users.

It is important to emphasize that this is not a project to rewrite vim from scratch or transform it into an IDE (though the new features provided will enable IDE-like distributions of the editor). The changes implemented here should have little impact on vim's editing model or vimscript in general. Most vimscript plugins should continue to work normally.

The following topics contain brief explanations of the major changes (and motivations) that will be performed in the first iteration:

* <a href="#build"><b>Migrate to a cmake-based build</b></a>
* <a href="#legacy"><b>Legacy support and compile-time features</b></a>
* <a href="#platform"><b>Platform-specific code</b></a>
* <a href="#plugins"><b>New plugin architecture</b></a>
* <a href="#gui"><b>New GUI architecture</b></a>
* <a href="#development"><b>Development on github</b></a>

<a name="build"></a>
##### Migrate to a cmake-based build

The source tree has dozens (if not hundreds) of files dedicated to building vim with on various platforms with different configurations, and many of these files look abandoned or outdated. Most users don't care about selecting individual features and just compile using '--with-features=huge', which still generates an executable that is small enough even for lightweight systems by today's standards.

All those files will be removed and vim will be built using [cmake](http://www.cmake.org), a modern build system that generates build scripts for the most relevant platforms.

<a name="legacy"></a>
##### Legacy support and compile-time features

Vim has a significant amount of code dedicated to supporting legacy systems and compilers. All that code increases the maintenance burden and will be removed.

Most optional features will no longer be optional (see above), with the exception of some broken and useless features (eg: netbeans integration, sun workshop) which will be removed permanently. Vi emulation will also be removed (setting 'nocompatible' will be a no-op).

These changes wont affect most users. Those that only have a C89 compiler installed or use vim on legacy systems such as Amiga, BeOS or MSDOS will have two options:

- Upgrade their software
- Continue using vim

<a name="platform"></a>
##### Platform-specific code

Most of the platform-specific code will be removed and [libuv](https://github.com/joyent/libuv) will be used to handle system differences.

libuv is a modern multi-platform library with functions to perform common system tasks, and supports most unixes and windows, so the vast majority of vim's community will be covered.

<a name="plugins"></a>
##### New plugin architecture

All code supporting embedded scripting language interpreters will be replaced by a new plugin system that will support extensions written in any programming language.

Compatibility layers will be provided for vim plugins written in some of the currently supported scripting languages such as python or ruby. Most plugins should work on neovim with little modifications, if any.

This is how the new plugin system will work:

- Plugins are long-running programs/jobs (coprocesses) that communicate with vim through stdin/stdout using msgpack-rpc or json-rpc.
- Vim will discover and run these programs at startup, keeping two-way communication channels with each plugin through its lifetime.
- Plugins will be able to listen to events and send commands to vim asynchronously.

This system will be built on top of a job control mechanism similar to the one implemented by the [job control patch](https://groups.google.com/forum/#!topic/vim_dev/QF7Bzh1YABU)

Here's an idea of how a plugin session might work using [json-rpc](http://www.jsonrpc.org/specification) (jsonrpc version omitted):

```js
plugin -> neovim: {"id": 1, "method": "listenEvent", "params": {"eventName": "keyPressed"}}
neovim -> plugin: {"id": 1, "result": true}
neovim -> plugin: {"method": "event", "params": {"name": "keyPressed", "eventArgs": {"keys": ["C"]}}}
neovim -> plugin: {"method": "event", "params": {"name": "keyPressed", "eventArgs": {"keys": ["Ctrl", "Space"]}}}
plugin -> neovim: {"id": 2, "method": "showPopup", "params": {"size": {"width": 10, "height": 2} "position": {"column": 2, "line": 3}, "items": ["Completion1", "Completion2"]}}
plugin -> neovim: {"id": 2, "result": true}}
```

That shows an hypothetical conversation between neovim and completion plugin that displays completions when the user presses Ctrl+Space. The above scheme gives neovim near limitless extensibility and also improves stability as plugins will automatically be isolated from the main executable.

This system can also easily emulate the current scripting languages interfaces to vim. For example, a plugin can emulate the python interface by running python scripts sent by vim in its own context and by exposing a 'vim' module with an API matching the current one. Calls to the API would simply be translated to json-rpc messages sent to vim.


<a name="gui"></a>
##### New GUI architecture

Another contributing factor to vim's huge codebase is the explicit support for dozens of widget toolkits for GUI interfaces. Like the legacy code support, gui-specific code will be removed.

Neovim will handle GUIs similarly to how it will handle plugins:

- GUIs are separate programs, possibly written in different programming languages.
- Neovim will use its own stdin/stdout to receive input and send updates, again using json-rpc or msgpack-rpc.

The difference between plugins and GUIs is that plugins will be started by neovim, where neovim will be started by programs running the GUI. Here's a sample diagram of the process tree:

```
GUI program
  |
  ---> Neovim
         |
         ---> Plugin 1
         |
         ---> Plugin 2
         |
         ---> Plugin 3
```

Hypothetical GUI session:

```js
gui -> vim: {"id": 1, "method": "initClient", "params": {"size": {"rows": 20, "columns": 25}}}
vim -> gui: {"id": 1, "result": {"clientId": 1}}
vim -> gui: {"method": "redraw", "params": {"clientId": 1, "lines": {"5": "   Welcome to neovim!   "}}}
gui -> vim: {"id": 2, "method": "keyPress", "params": {"keys": ["H", "e", "l", "l", "o"]}}
vim -> gui: {"method": "redraw", "params": {"clientId": 1, "lines": {"1": "Hello                   ", "5": "                        "}}}
```

This new GUI architecture creates many interesting possibilities:

- Modern GUIs written in high-level programming languages that integrate better with the operating system. We can have GUIs written using C#/WPF on Windows or Ruby/Cocoa on Mac, for example.
- Plugins will be able to emit custom events that may be handled directly by GUIs.  This will enable the implementation of advanced features such as sublime's minimap.
- A multiplexing daemon could keep neovim instances running in a headless server, while multiple remote GUIs could attach/detach to share editing sessions.
- Simplified headless testing.
- Embedding the editor into other programs. In fact, a GUI can be seen as a program that embeds neovim.

Here's a diagram that illustrates how a client-server process tree might look like:

```
Server daemon listening on tcp sockets <------ GUI 1 (attach/detach to running instances using tcp sockets)
  |                                       |
  ---> Neovim                             |
         |                                GUI 2 (sharing the same session with GUI 1)
         ---> Plugin 1
         |
         ---> Plugin 2
         |
         ---> Plugin 3
```


<a name="development"></a>
##### Development on Github

Development will happen on the [github organization](https://github.com/neovim), and the code will be split across many repositories, unlike the current vim source tree.

There will be separate repositories for GUIs, plugins, runtime files (official vimscript) and distributions. This will let the editor receive improvements much faster as the patches don't have to go all through a single person for approval.

Travis will also be used for continuous integration, so pull requests will be automatically checked.

### Status

Here's a list of things that have been done so far:

- Source tree was cleaned up, leaving only files necessary for compilation/testing of the core.
- Source files were processed with [unifdef](http://freecode.com/projects/unifdef) to remove tons of `FEAT_*` macros
- Files were processed with [uncrustify](http://uncrustify.sourceforge.net/) to normalize source code formatting.
- The autotools build system was replaced by [cmake](http://www.cmake.org/)

and what is currently being worked on:

- Port all IO to libuv

### Dependencies

#### For Debian/Ubuntu:

    sudo apt-get install libtool autoconf cmake libncurses5-dev g++

#### For FreeBSD 10:

    sudo pkg install cmake libtool sha
<<<<<<< HEAD

#### For OS X:

* Install [Xcode](https://developer.apple.com/)
* Install sha1sum
=======
>>>>>>> 8614983e

For OsX:

* Install [Xcode](https://developer.apple.com/) and [Homebrew][http://brew.sh]


If you run into wget certificate errors, you may be missing the root SSL
certificates or have not set them up correctly:

  Via MacPorts:

      sudo port install curl-ca-bundle
      echo CA_CERTIFICATE=/opt/local/share/curl/curl-ca-bundle.crt >> ~/.wgetrc

<<<<<<< HEAD
  Via Homebrew:

      brew install curl-ca-bundle
      echo CA_CERTIFICATE=/usr/local/opt/curl-ca-bundle/share/ca-bundle.crt >> ~/.wgetrc

#### For Arch Linux:

      sudo pacman -S base-devel cmake ncurses

### Building
=======
###Building
>>>>>>> 8614983e

To generate the `Makefile`s:

    make cmake

To build and run the tests:

    make test

Using Homebrew on Mac:

    brew install neovim/neovim/neovim

### Community

Join the community on IRC in #neovim on Freenode.

### Contributing

...would be awesome! See [the wiki](https://github.com/neovim/neovim/wiki/Contributing) for more details.

### License

Vim itself is distributed under the terms of the Vim License.
See vim-license.txt for details.

Vim also includes a message along the following lines:

    Vim is Charityware.  You can use and copy it as much as you like, but you are
    encouraged to make a donation for needy children in Uganda.  Please see the
    kcc section of the vim docs or visit the ICCF web site, available at these URLs:

            http://iccf-holland.org/
            http://www.vim.org/iccf/
            http://www.iccf.nl/

    You can also sponsor the development of Vim.  Vim sponsors can vote for
    features.  The money goes to Uganda anyway.
<|MERGE_RESOLUTION|>--- conflicted
+++ resolved
@@ -182,19 +182,11 @@
 #### For FreeBSD 10:
 
     sudo pkg install cmake libtool sha
-<<<<<<< HEAD
 
 #### For OS X:
 
-* Install [Xcode](https://developer.apple.com/)
+* Install [Xcode](https://developer.apple.com/) and [Homebrew][http://brew.sh]
 * Install sha1sum
-=======
->>>>>>> 8614983e
-
-For OsX:
-
-* Install [Xcode](https://developer.apple.com/) and [Homebrew][http://brew.sh]
-
 
 If you run into wget certificate errors, you may be missing the root SSL
 certificates or have not set them up correctly:
@@ -204,7 +196,6 @@
       sudo port install curl-ca-bundle
       echo CA_CERTIFICATE=/opt/local/share/curl/curl-ca-bundle.crt >> ~/.wgetrc
 
-<<<<<<< HEAD
   Via Homebrew:
 
       brew install curl-ca-bundle
@@ -215,9 +206,6 @@
       sudo pacman -S base-devel cmake ncurses
 
 ### Building
-=======
-###Building
->>>>>>> 8614983e
 
 To generate the `Makefile`s:
 
